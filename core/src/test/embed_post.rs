#![cfg(test)]
use crate::{prelude::*, render::render_tree::*, widget::widget_tree::*};

#[derive(Clone, Debug)]
pub struct EmbedPost {
  title: &'static str,
  author: &'static str,
  content: &'static str,
  level: usize,
}

impl EmbedPost {
  pub fn new(level: usize) -> Self {
    EmbedPost {
      title: "Simple demo",
      author: "Adoo",
      content: "Recursive x times",
      level,
    }
  }
}

impl CombinationWidget for EmbedPost {
  fn build(&self, _: &mut BuildCtx) -> BoxWidget {
    let mut children = vec![
      Text(self.title.to_string()).box_it(),
      Text(self.author.to_string()).box_it(),
      Text(self.content.to_string()).box_it(),
    ];

    if self.level > 0 {
      let mut embed = self.clone();
      embed.level -= 1;
      children.push(embed.box_it())
    }
<<<<<<< HEAD
    row(children).into()
=======
    RowColumn::row(children).box_it()
>>>>>>> 0724e464
  }
}

pub fn create_embed_app(level: usize) -> (WidgetTree, RenderTree) {
  let post = EmbedPost::new(level);
  let mut widget_tree = WidgetTree::default();
  let mut render_tree = RenderTree::default();

  widget_tree.set_root(post.box_it(), &mut render_tree);
  (widget_tree, render_tree)
}<|MERGE_RESOLUTION|>--- conflicted
+++ resolved
@@ -33,11 +33,7 @@
       embed.level -= 1;
       children.push(embed.box_it())
     }
-<<<<<<< HEAD
-    row(children).into()
-=======
-    RowColumn::row(children).box_it()
->>>>>>> 0724e464
+    row(children).box_it()
   }
 }
 
