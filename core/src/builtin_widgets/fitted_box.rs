--- conflicted
+++ resolved
@@ -1,11 +1,7 @@
 use crate::prelude::*;
 use std::cell::Cell;
 
-<<<<<<< HEAD
-#[derive(Clone, Copy, PartialEq, Eq)]
-=======
 #[derive(Copy, Clone, Debug, PartialEq)]
->>>>>>> 3cb93b65
 pub enum BoxFit {
   /// Widget will not be scale.
   None,
