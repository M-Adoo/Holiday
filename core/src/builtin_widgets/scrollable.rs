--- conflicted
+++ resolved
@@ -133,18 +133,16 @@
     });
 
     wnd.layout();
-<<<<<<< HEAD
-    let scale = ScaleOffsetToPhysic::new(1);
-    let rect = scale.transform_rect(&layout_info_by_path(&wnd, &[0, 0, 0, 0]).cast());
-    assert_eq!(rect.origin.y, expect_y);
-    let rect = scale.transform_rect(&layout_info_by_path(&wnd, &[0, 0, 0, 0, 0]).cast());
-    assert_eq!(rect.origin.x, expect_x);
-=======
     let pos = layout_position_by_path(&wnd, &[0, 0, 0, 0]);
-    assert_eq!(pos.y, expect_y);
+    assert!((pos.y - expect_y as f32).abs() < f32::EPSILON);
     let pos = layout_position_by_path(&wnd, &[0, 0, 0, 0, 0]);
-    assert_eq!(pos.x, expect_x);
->>>>>>> 21b46d8f
+    assert!((pos.x - expect_x as f32).abs() < f32::EPSILON);
+    // TODO(zoechi)
+    // let scale = ScaleOffsetToPhysic::new(1);
+    // let rect = scale.transform_rect(&layout_info_by_path(&wnd, &[0, 0, 0,
+    // 0]).cast()); assert_eq!(rect.origin.y, expect_y);
+    // let rect = scale.transform_rect(&layout_info_by_path(&wnd, &[0, 0, 0, 0,
+    // 0]).cast()); assert_eq!(rect.origin.x, expect_x);
   }
 
   #[test]
