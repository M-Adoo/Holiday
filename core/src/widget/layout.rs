--- conflicted
+++ resolved
@@ -1,8 +1,3 @@
 pub mod flex;
 pub mod flex_item;
-<<<<<<< HEAD
-pub mod row_col_layout;
-pub mod vec_layouts;
-=======
-pub mod row_col_layout;
->>>>>>> 038b1f01
+pub mod row_col_layout;